#!/usr/bin/env python
# -*- coding: utf-8 -*-
"""
Visualization scripts.

:copyright:
    Lion Krischer (krischer@geophysik.uni-muenchen.de), 2013

:license:
    GNU General Public License, Version 3
    (http://www.gnu.org/copyleft/gpl.html)
"""
from itertools import chain
from matplotlib import cm
import matplotlib.pyplot as plt
import cartopy as cp
import numpy as np
from obspy.imaging.beachball import beach
from obspy.signal.tf_misfit import plot_tfr
<<<<<<< HEAD
from lasif.exceptions import LASIFError
=======
from lasif import LASIFError
import cmasher as cmr
>>>>>>> 3c069cbb


def project_points(projection, lon, lat):
    """
    Define the correct projection function depending on name of projection
    
    :param projection: Cartopy projection object
    """
    import pyproj

    proj_dict = projection.proj4_params

    # projection = pyproj.crs.CRS.from_dict(proj_dict)
    event_loc = pyproj.Proj(proj_dict, preserve_units=True)
    x, y = event_loc(lon, lat)
    if isinstance(x, list):
        x = np.array(x)
        y = np.array(y)
    return x, y


def xy_to_lonlat(x: float, y: float, projection):
    """
    Change x and y to latitude and longitude, based on Earth radius
    
    :param x: X coordinate in the correct projection, but in meters
    :type x: float
    :param y: Y coordinate in the correct projection, but in meters
    :type y: float
    :param projection: Cartopy projection object
    """
    # if projection.proj4_params["proj"] == "moll":
    # return x, y
    earth_radius = 6371000.0
    radians_to_degrees = 180.0 / np.pi
    lat = (y / earth_radius) * radians_to_degrees
    if "lat_0" in projection.proj4_params.keys():
        center_lat = projection.proj4_params["lat_0"]
    else:
        center_lat = 0.0
    r = earth_radius * np.cos((lat - center_lat) / radians_to_degrees)
    lon = (x / r) * radians_to_degrees
    return lon, lat


def plot_events(
    events: list, map_object, projection, domain, beachball_size=0.02
):
    """
    Plot event stars on a map
    
    :param events: Event information
    :type events: list
    :param map_object: The already made map object from the domain component
    :type map_object: cartopy plot object
    :param projection: Projection object used by cartopy
    :type projection: Cartopy projection object
    :param beachball_size: Size of beachball, defaults to 0.02
    :type beachball_size: float, optional
    """

    for event in events:

        plotted_events = map_object.scatter(
            x=event["longitude"],
            y=event["latitude"],
            zorder=22,
            marker="*",
            c="yellow",
            transform=cp.crs.Geodetic(),
            s=180,
            edgecolors="black",
        )

    return plotted_events


def plot_raydensity(map_object, station_events, domain, projection):
    """
    Create a ray-density plot for all events and all stations.

    This function is potentially expensive and will use all CPUs available.
    Does require geographiclib to be installed.
    """
    import ctypes as C
    from lasif.tools.great_circle_binner import GreatCircleBinner
    from lasif.utils import Point
    import multiprocessing
    import progressbar
    from scipy.stats import scoreatpercentile

    # Merge everything so that a list with coordinate pairs is created. This
    # list is then distributed among all processors.
    station_event_list = []
    for event, stations in station_events:

        e_point = Point(event["latitude"], event["longitude"])
        for station in stations.values():

            p = Point(station["latitude"], station["longitude"])
            station_event_list.append((e_point, p))

    circle_count = len(station_event_list)

    # The granularity of the latitude/longitude discretization for the
    # raypaths. Attempt to get a somewhat meaningful result in any case.
    if circle_count < 1000:
        lat_lng_count = 1000
    elif circle_count < 10000:
        lat_lng_count = 2000
    else:
        lat_lng_count = 3000

    cpu_count = multiprocessing.cpu_count()

    def to_numpy(raw_array, dtype, shape):
        data = np.frombuffer(raw_array.get_obj())
        data.dtype = dtype
        return data.reshape(shape)

    print(
        "\nLaunching %i great circle calculations on %i CPUs..."
        % (circle_count, cpu_count)
    )

    widgets = [
        "Progress: ",
        progressbar.Percentage(),
        progressbar.Bar(),
        "",
        progressbar.ETA(),
    ]
    pbar = progressbar.ProgressBar(
        widgets=widgets, maxval=circle_count
    ).start()

    def great_circle_binning(
        sta_evs, bin_data_buffer, bin_data_shape, lock, counter
    ):
        new_bins = GreatCircleBinner(
            domain.min_lat,
            domain.max_lat,
            lat_lng_count,
            domain.min_lon,
            domain.max_lon,
            lat_lng_count,
        )
        for event, station in sta_evs:
            with lock:
                counter.value += 1
            if not counter.value % 25:
                pbar.update(counter.value)
            new_bins.add_greatcircle(event, station)

        bin_data = to_numpy(bin_data_buffer, np.uint32, bin_data_shape)
        with bin_data_buffer.get_lock():
            bin_data += new_bins.bins

    # Split the data in cpu_count parts.
    def chunk(seq, num):
        avg = len(seq) / float(num)
        out = []
        last = 0.0
        while last < len(seq):
            out.append(seq[int(last) : int(last + avg)])
            last += avg
        return out

    chunks = chunk(station_event_list, cpu_count)

    # One instance that collects everything.
    collected_bins = GreatCircleBinner(
        domain.min_lat,
        domain.max_lat,
        lat_lng_count,
        domain.min_lon,
        domain.max_lon,
        lat_lng_count,
    )

    # Use a multiprocessing shared memory array and map it to a numpy view.
    collected_bins_data = multiprocessing.Array(
        C.c_uint32, collected_bins.bins.size
    )
    collected_bins.bins = to_numpy(
        collected_bins_data, np.uint32, collected_bins.bins.shape
    )

    # Create, launch and join one process per CPU. Use a shared value as a
    # counter and a lock to avoid race conditions.
    processes = []
    lock = multiprocessing.Lock()
    counter = multiprocessing.Value("i", 0)
    for _i in range(cpu_count):
        processes.append(
            multiprocessing.Process(
                target=great_circle_binning,
                args=(
                    chunks[_i],
                    collected_bins_data,
                    collected_bins.bins.shape,
                    lock,
                    counter,
                ),
            )
        )
    for process in processes:
        process.start()
    for process in processes:
        process.join()

    pbar.finish()

    stations = chain.from_iterable(
        (_i[1].values() for _i in station_events if _i[1])
    )
    # Remove duplicates
    stations = [(_i["latitude"], _i["longitude"]) for _i in stations]
    stations = set(stations)
    title = "%i Events, %i unique raypaths, " "%i unique stations" % (
        len(station_events),
        circle_count,
        len(stations),
    )
    plt.title(title, size="xx-large")

    data = collected_bins.bins.transpose()

    if data.max() >= 10:
        data = np.log10(np.clip(data, a_min=0.5, a_max=data.max()))
        data[data >= 0.0] += 0.1
        data[data < 0.0] = 0.0
        max_val = scoreatpercentile(data.ravel(), 99)
    else:
        max_val = data.max()

    cmap = cm.get_cmap("gist_heat")
    cmap._init()
    cmap._lut[:120, -1] = np.linspace(0, 1.0, 120) ** 2

    lngs, lats = collected_bins.coordinates
    ln, la = project_points(projection, lngs, lats)

    map_object.pcolormesh(
        ln, la, data, cmap=cmap, vmin=0, vmax=max_val, zorder=10
    )
    # Draw the coastlines so they appear over the rays. Otherwise things are
    # sometimes hard to see.
    map_object.add_feature(cp.feature.COASTLINE, zorder=13)
    map_object.add_feature(cp.feature.BORDERS, linestyle=":", zorder=13)


def plot_all_rays(map_object, station_events, domain, projection):
    from tqdm import tqdm

    # Maybe not make color completely random, I might need to use a colormap
    c = np.random.rand(len(station_events), 3)
    # print(station_events)
    i = 0
    for event, stations in station_events:
        for station in tqdm(stations.values()):
            map_object.plot(
                [event["longitude"], station["longitude"]],
                [event["latitude"], station["latitude"]],
                c=c[i],
                transform=cp.crs.Geodetic(),
                alpha=0.8,
                linewidth=0.4,
                zorder=19,
            )
        i += 1
        print(f"{i} done from {len(station_events)}\n")


def plot_stations_for_event(
    map_object,
    station_dict,
    event_info,
    projection,
    color="green",
    alpha=1.0,
    raypaths=True,
    weight_set=None,
    plot_misfits=False,
    print_title=True,
):
    """
    Plots all stations for one event.

    :param station_dict: A dictionary whose values at least contain latitude
        and longitude keys.
    """
    import re

    # Check inputs:
    if weight_set and plot_misfits:
        raise LASIFError("Can't plot both weight set and misfit")

    # Loop as dicts are unordered.
    lngs = []
    lats = []
    station_ids = []

    for key, value in station_dict.items():
        lngs.append(value["longitude"])
        lats.append(value["latitude"])
        station_ids.append(key)

    event = event_info["event_name"]
    if weight_set:
        # If a weight set is specified, stations will be color coded.
        weights = []
        for id in station_ids:
            weights.append(
                weight_set.events[event]["stations"][id]["station_weight"]
            )
        cmap = cmr.heat
        stations = map_object.scatter(
            lngs,
            lats,
            c=weights,
            cmap=cmap,
            s=35,
            marker="v",
            alpha=alpha,
            zorder=5,
            transform=cp.crs.Geodetic(),
        )
        cbar = plt.colorbar(stations)
        cbar.ax.set_ylabel("Station Weights", rotation=-90)

    elif plot_misfits:
        misfits = [station_dict[x]["misfit"] for x in station_dict.keys()]
        cmap = cmr.heat
        # cmap = cm.get_cmap("seismic")
        stations = map_object.scatter(
            lngs,
            lats,
            c=misfits,
            cmap=cmap,
            s=35,
            marker="v",
            alpha=alpha,
            zorder=5,
            transform=cp.crs.Geodetic(),
        )
        # from mpl_toolkits.axes_grid1 import make_axes_locatable

        # divider = make_axes_locatable(map_object)
        # cax = divider.append_axes("right", "5%", pad="3%")
        # im_ratio = map_object.shape[0] / map_object.shape[1]
        cbar = plt.colorbar(stations)
        cbar.ax.set_ylabel("Station misfits", rotation=-90)
        # plt.tight_layout()

    else:
        stations = map_object.scatter(
            lngs,
            lats,
            color=color,
            s=35,
            marker="v",
            alpha=alpha,
            zorder=5,
            transform=cp.crs.Geodetic(),
        )
        # Setting the picker overwrites the edgecolor attribute on certain
        # matplotlib and basemap versions. Fix it here.
        stations._edgecolors = np.array([[0.0, 0.0, 0.0, 1.0]])
        stations._edgecolors_original = "black"

    # Plot the ray paths.
    if raypaths:
        for sta_lng, sta_lat in zip(lngs, lats):
            map_object.plot(
                [event_info["longitude"], sta_lng],
                [event_info["latitude"], sta_lat],
                lw=2,
                alpha=0.3,
                transform=cp.crs.Geodetic(),
            )
            # map_object.drawgreatcircle(
            #     event_info["longitude"],
            #     event_info["latitude"],
            #     sta_lng,
            #     sta_lat,
            #     lw=2,
            #     alpha=0.3,
            # )
    title = "Event in %s, at %s, %.1f Mw, with %i stations." % (
        event_info["region"],
        re.sub(r":\d{2}\.\d{6}Z", "", str(event_info["origin_time"])),
        event_info["magnitude"],
        len(station_dict),
    )

    weights_title = f"Event in {event_info['region']}. Station Weights"
    if print_title:
        if not weight_set is None:
            map_object.set_title(weights_title, size="large")
        elif plot_misfits:
            misfit_title = (
                f"Event in {event_info['region']}. "
                f"Total misfit: '%.2f'" % (np.sum(misfits))
            )
            map_object.set_title(misfit_title, size="large")
        else:
            map_object.set_title(title, size="large")

    return stations


def plot_all_stations(map_object, event_stations: list):
    """
    Add all stations to a map object
    
    :param map_object: A cartopy map object
    :type map_object: object
    :param event_stations: a list of dictionary tuples with events and stations
    :type event_stations: list
    """
    stations = chain.from_iterable(
        (_i[1].values() for _i in event_stations if _i[1])
    )
    # Remove duplicates
    stations = [(_i["latitude"], _i["longitude"]) for _i in stations]
    stations = set(stations)
    x, y = [_i[1] for _i in stations], [_i[0] for _i in stations]

    map_object.scatter(
        x,
        y,
        s=10,
        color="#333333",
        edgecolor="#111111",
        alpha=0.6,
        zorder=12,
        marker="v",
        transform=cp.crs.Geodetic(),
    )
    plt.tight_layout()


def plot_tf(data, delta, freqmin=None, freqmax=None):
    """
    Plots a time frequency representation of any time series. Right now it is
    basically limited to plotting source time functions.
    """
    npts = len(data)

    fig = plot_tfr(
        data,
        dt=delta,
        fmin=1.0 / (npts * delta),
        fmax=1.0 / (2.0 * delta),
        show=False,
    )

    # Get the different axes...use some kind of logic to determine which is
    # which. This is super flaky as dependent on the ObsPy version and what
    # not.
    axes = {}
    for ax in fig.axes:
        xlim = ax.get_xlim()
        ylim = ax.get_ylim()

        # Colorbar.
        if xlim == ylim:
            continue

        # Spectral axis.
        elif xlim[0] > xlim[1]:
            axes["spec"] = ax

        elif ylim[0] < 0:
            axes["time"] = ax

        else:
            axes["tf"] = ax

    fig.suptitle("Source Time Function")

    if len(axes) != 3:
        msg = "Could not plot frequency limits!"
        print(msg)
        plt.gcf().patch.set_alpha(0.0)
        plt.show()
        return

    axes["spec"].grid()
    axes["time"].grid()
    axes["tf"].grid()

    axes["spec"].xaxis.tick_top()
    axes["spec"].set_ylabel("Frequency [Hz]")

    axes["time"].set_xlabel("Time [s]")
    axes["time"].set_ylabel("Velocity [m/s]")

    if freqmin is not None and freqmax is not None:
        xmin, xmax = axes["tf"].get_xlim()
        axes["tf"].hlines(freqmin, xmin, xmax, color="green", lw=2)
        axes["tf"].hlines(freqmax, xmin, xmax, color="red", lw=2)
        axes["tf"].text(
            xmax - (0.02 * (xmax - xmin)),
            freqmin,
            "%.1f s" % (1.0 / freqmin),
            color="green",
            horizontalalignment="right",
            verticalalignment="top",
        )
        axes["tf"].text(
            xmax - (0.02 * (xmax - xmin)),
            freqmax,
            "%.1f s" % (1.0 / freqmax),
            color="red",
            horizontalalignment="right",
            verticalalignment="bottom",
        )

        xmin, xmax = axes["spec"].get_xlim()
        axes["spec"].hlines(freqmin, xmin, xmax, color="green", lw=2)
        axes["spec"].hlines(freqmax, xmin, xmax, color="red", lw=2)

    plt.gcf().patch.set_alpha(0.0)
    plt.show()


def plot_heaviside(data, delta):
    """
    Make a simple plot to show how the source time function looks when it
    is unfiltered.
    """
    # For visualization we append a few zeros at the beginning of the stf.
    data = np.insert(data, 0, np.array([0.0, 0.0, 0.0, 0.0, 0.0, 0.0]))

    npts = len(data)
    time = np.arange(-(delta * 7), delta * (npts - 7), delta)

    plt.plot(time, data, color="black")
    plt.title("Source Time Function (6 extra zero samples before)")
    plt.xlabel("Time (Seconds)")
    plt.ylabel("Injected Force (Normalized)")
    plt.show()


def plot_event_histogram(events, plot_type):
    from matplotlib.dates import date2num, num2date
    from matplotlib import ticker

    plt.figure(figsize=(12, 4))

    values = []
    for event in events:
        if plot_type == "depth":
            values.append(event["depth_in_km"])
        elif plot_type == "time":
            values.append(date2num(event["origin_time"].datetime))

    plt.hist(values, bins=250)

    if plot_type == "time":
        plt.gca().xaxis.set_major_formatter(
            ticker.FuncFormatter(
                lambda numdate, _: num2date(numdate).strftime("%Y-%d-%m")
            )
        )
        plt.gcf().autofmt_xdate()
        plt.xlabel("Origin time (UTC)")
        plt.title("Origin time distribution (%i events)" % len(events))
    elif plot_type == "depth":
        plt.xlabel("Event depth in km")
        plt.title("Hypocenter depth distribution (%i events)" % len(events))

    plt.tight_layout()<|MERGE_RESOLUTION|>--- conflicted
+++ resolved
@@ -17,12 +17,8 @@
 import numpy as np
 from obspy.imaging.beachball import beach
 from obspy.signal.tf_misfit import plot_tfr
-<<<<<<< HEAD
 from lasif.exceptions import LASIFError
-=======
-from lasif import LASIFError
 import cmasher as cmr
->>>>>>> 3c069cbb
 
 
 def project_points(projection, lon, lat):
